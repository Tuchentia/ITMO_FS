--- conflicted
+++ resolved
@@ -40,12 +40,8 @@
         >>> ufilter.fit(x, y)
     """
 
-<<<<<<< HEAD
-    def __init__(self, measure, cutting_rule=("Best by percentage", 0.2)):
-        self.measure = measure
-        self.cutting_rule = cutting_rule
-=======
-    def __init__(self, measure, cutting_rule=("Best by percentage", 1.0)):
+
+    def __init__(self, measure, cutting_rule=("Best by percentage",  0.2)):
         # TODO Check measure and cutting_rule
         super().__init__()
         if type(measure) is str:
@@ -57,7 +53,6 @@
             self.measure = measure
         else:
             raise KeyError("%r isn't a measure function or string" % measure)
->>>>>>> 22afbe6c
 
     def __apply_cr(self):
         if type(self.cutting_rule) is tuple:
