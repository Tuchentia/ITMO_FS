--- conflicted
+++ resolved
@@ -28,11 +28,7 @@
         raise TypeError("Features should be strings")
 
 
-<<<<<<< HEAD
-def generate_features(X, features):
-=======
 def generate_features(X, features=None):
->>>>>>> df5cfad0
     try:
         features = X.columns
     except AttributeError:
